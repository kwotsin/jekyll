
<!-- Javascript Start -->

<!-- jQuery -->
<script src="https://code.jquery.com/jquery-1.11.3.min.js"></script>

<!-- Bootstrap Core JavaScript -->
<script src="https://maxcdn.bootstrapcdn.com/bootstrap/3.3.5/js/bootstrap.min.js"></script>

<!-- Plugin JavaScript -->
<script src="https://cdnjs.cloudflare.com/ajax/libs/jquery-easing/1.3/jquery.easing.min.js"></script>

<!-- Custom Theme JavaScript -->
<!--* Start Bootstrap - Grayscale Bootstrap Theme (http://startbootstrap.com)
* Code licensed under the Apache License v2.0.
* For details, see http://www.apache.org/licenses/LICENSE-2.0.-->
<script>
function toggleNavCollapse(){50<$(".navbar").offset().top?$(".navbar-fixed-top").addClass("top-nav-collapse"):$(".navbar-fixed-top").removeClass("top-nav-collapse");}
$(document).ready(toggleNavCollapse);
$(window).scroll(toggleNavCollapse);$(function(){$("a.page-scroll").bind("click",function(b){var a=$(this);$("html, body").stop().animate({scrollTop:$(a.attr("href")).offset().top-50},1500,"easeInOutExpo",function(){a.blur()});b.preventDefault()})});$(".navbar-collapse ul li a").click(function(){$(".navbar-toggle:visible").click()});
</script>

{% if site.google-tracking-id %}

  <!-- Google Tracking Id Start -->

  <script>
    (function(i,s,o,g,r,a,m){i['GoogleAnalyticsObject']=r;i[r]=i[r]||function(){
    (i[r].q=i[r].q||[]).push(arguments)},i[r].l=1*new Date();a=s.createElement(o),
    m=s.getElementsByTagName(o)[0];a.async=1;a.src=g;m.parentNode.insertBefore(a,m)
    })(window,document,'script','//www.google-analytics.com/analytics.js','ga');
    ga('create', '{{ site.google-tracking-id }}', 'auto');
    ga('send', 'pageview');
  </script>

  <!-- Google Tracking Id End -->

{% endif %}


{% if site.disqus-shortname %}

  <!-- Disqus -->

  {% if page.section-type == "post" %}

    <script type="text/javascript">
    var disqus_shortname = '{{ site.disqus-shortname }}';
    (function() {
        var dsq = document.createElement('script'); dsq.type = 'text/javascript'; dsq.async = true;
        dsq.src = '//' + disqus_shortname + '.disqus.com/embed.js';
        (document.getElementsByTagName('head')[0] || document.getElementsByTagName('body')[0]).appendChild(dsq);
    })();
    </script>

  {% endif %}

  {% if page.section-type == "post" or page.section-type == "blog" or page.section-type == "index" or page.section-type == "tag" %}

    <!-- Comments Counter Start -->

    <script type="text/javascript">
    /* * * CONFIGURATION VARIABLES: EDIT BEFORE PASTING INTO YOUR WEBPAGE * * */
    var disqus_shortname = '{{ site.disqus-shortname }}'; // required: replace example with your forum shortname

    /* * * DON'T EDIT BELOW THIS LINE * * */
    (function () {
    var s = document.createElement('script'); s.async = true;
    s.type = 'text/javascript';
    s.src = '//' + disqus_shortname + '.disqus.com/count.js';
    (document.getElementsByTagName('HEAD')[0] || document.getElementsByTagName('BODY')[0]).appendChild(s);
    }());
    </script>

    <!-- Comments Counter End -->

  {% endif %}

{% endif %}

{% if page.section-type == "post" %}

  <!-- Share buttons Start -->

  {% if site.twitter-share %}
    <script>!function(d,s,id){var js,fjs=d.getElementsByTagName(s)[0],p=/^http:/.test(d.location)?'http':'https';if(!d.getElementById(id)){js=d.createElement(s);js.id=id;js.src=p+'://platform.twitter.com/widgets.js';fjs.parentNode.insertBefore(js,fjs);}}(document, 'script', 'twitter-wjs');</script>
  {% endif %}

  {% if site.fb-share %}
    <div id="fb-root"></div>
    <script>(function(d, s, id) {
    var js, fjs = d.getElementsByTagName(s)[0];
    if (d.getElementById(id)) return;
    js = d.createElement(s); js.id = id;
    js.src = "//connect.facebook.net/en_US/sdk.js#xfbml=1&version=v2.3";
    fjs.parentNode.insertBefore(js, fjs);
    }(document, 'script', 'facebook-jssdk'));</script>
  {% endif %}

  <!-- Share buttons End -->

{% endif %}

{% if site.background-color-shuffle or site.shuffle and page.section-type == "index" %}

<script type="text/javascript">

  function shuffle(array) {
    var currentIndex = array.length, temporaryValue, randomIndex ;

    // While there remain elements to shuffle...
    while (0 !== currentIndex) {

      // Pick a remaining element...
      randomIndex = Math.floor(Math.random() * currentIndex);
      currentIndex -= 1;

      // And swap it with the current element.
      temporaryValue = array[currentIndex];
      array[currentIndex] = array[randomIndex];
      array[randomIndex] = temporaryValue;
    }

    return array;
  }
</script>

{% endif %}

{% if site.dynamic-typing and page.section-type == "index"%}

  <!-- Dynamic Typing Start -->

  <script type="text/javascript" src="{{site.baseurl}}/js/typed.js"></script>
  <script type="text/javascript">

  var myQuotes =  new Array();
  {% for line in site.lines %}
    myQuotes.push("{{ line.text }}");
  {% endfor %}

  {% if site.shuffle %}
    shuffle(myQuotes);
  {% endif %}

    $(".intro-text").typed({
                  strings: myQuotes,
                  typeSpeed: {{ site.type-speed }},
                  backDelay: {{ site.delete-delay }},
                  startDelay: {{ site.start-delay }},
                  loop: {{ site..loop }},
                  loopCount: {{ site.loop-count }},
                  cursorChar: "|"
                });
  </script>

  <!-- Dynamic Typing End  -->

{% endif %}

<<<<<<< HEAD
{% if site.background-type == "3d-lines" and page.section-type == "index"%}

<!-- Main library -->
<script src="js/three.min.js"></script>
<!-- Helpers -->
<script src="js/projector.js"></script>
<script src="js/canvas-renderer.js"></script>
<!-- Visualitzation adjustments -->
<script src="js/3d-lines-animation.js"></script>

{% endif %}


{% if site.background-type == "3d-lines" or site.background-type == "color-gradient" and page.section-type == "index"%}

<script type="text/javascript">
  $( document ).ready(function() {

function hexToR(h) {return parseInt((cutHex(h)).substring(0,2),16)}
function hexToG(h) {return parseInt((cutHex(h)).substring(2,4),16)}
function hexToB(h) {return parseInt((cutHex(h)).substring(4,6),16)}
function cutHex(h) {return (h.charAt(0)=="#") ? h.substring(1,7):h}
function hexToRGB (h) {
  var single = new Array();
    single.push(hexToR(h));
    single.push(hexToG(h));
    single.push(hexToB(h));
    return single;
}

var colors = new Array();
{% for c in site.background-colors %}
    colors.push(hexToRGB("{{ c.color }}"));
{% endfor %}

{% if site.background-color-shuffle %}
    shuffle(colors);
  {% endif %}


var step = 0;

//color table indices for: 
// current color left
// next color left
// current color right
// next color right
var colorIndices = [0,1,2,3];

//transition speed
var gradientSpeed = {{ site.background-color-trasition-speed }};

function updateGradient()
{
  
  if ( $===undefined ) return;
  
var c0_0 = colors[colorIndices[0]];
var c0_1 = colors[colorIndices[1]];
var c1_0 = colors[colorIndices[2]];
var c1_1 = colors[colorIndices[3]];

var istep = 1 - step;
var r1 = Math.round(istep * c0_0[0] + step * c0_1[0]);
var g1 = Math.round(istep * c0_0[1] + step * c0_1[1]);
var b1 = Math.round(istep * c0_0[2] + step * c0_1[2]);
var color1 = "rgb("+r1+","+g1+","+b1+")";

var r2 = Math.round(istep * c1_0[0] + step * c1_1[0]);
var g2 = Math.round(istep * c1_0[1] + step * c1_1[1]);
var b2 = Math.round(istep * c1_0[2] + step * c1_1[2]);
var color2 = "rgb("+r2+","+g2+","+b2+")";

 $('#gradient').css({
   background: "-webkit-gradient(linear, left top, right top, from("+color1+"), to("+color2+"))"}).css({
    background: "-moz-linear-gradient(left, "+color1+" 0%, "+color2+" 100%)"});
  
  step += gradientSpeed;
  if ( step >= 1 )
  {
    step %= 1;
    colorIndices[0] = colorIndices[1];
    colorIndices[2] = colorIndices[3];
    
    //pick two new target color indices
    //do not pick the same as the current one
    colorIndices[1] = ( colorIndices[1] + Math.floor( 1 + Math.random() * (colors.length - 1))) % colors.length;
    colorIndices[3] = ( colorIndices[3] + Math.floor( 1 + Math.random() * (colors.length - 1))) % colors.length;
    
  }
}

setInterval(updateGradient,{{ site.background-color-update-interval }});
});
</script>

{% endif %}

=======
{% if page.section-type == "post" %}

  <!-- Post Gesture Navigation Start -->

  <script type="text/javascript" src="{{site.baseurl}}/js/hammer.min.js"></script>

  <script>
    var post = document.getElementById('post');

    new Hammer(post).on('swipeleft', function(event) {
      window.location.replace("{{site.baseurl}}{{page.previous.url}}");
    });

    new Hammer(post).on('swiperight', function(event) {
      window.location.replace("{{site.baseurl}}{{page.next.url}}");
    });
  </script>

  <!-- Post Gesture Navigation Start -->

{% endif %}

{% if page.section-type == "blog" %}

  <!-- Blog Gesture Navigation Start -->

  <script type="text/javascript" src="{{site.baseurl}}/js/hammer.min.js"></script>

  <script>
    var page = document.getElementById('page');

    new Hammer(page).on('swipeleft', function(event) {
      window.location.replace("{{site.baseurl}}{{paginator.next_page_path}}");
    });

    new Hammer(page).on('swiperight', function(event) {
      window.location.replace("{{site.baseurl}}{{paginator.previous_page_path}}");
    });
  </script>

  <!-- Blog Gesture Navigation Start -->

{% endif %}
>>>>>>> ad4a8f28

<!-- Javascript End --><|MERGE_RESOLUTION|>--- conflicted
+++ resolved
@@ -158,7 +158,6 @@
 
 {% endif %}
 
-<<<<<<< HEAD
 {% if site.background-type == "3d-lines" and page.section-type == "index"%}
 
 <!-- Main library -->
@@ -201,7 +200,7 @@
 
 var step = 0;
 
-//color table indices for: 
+//color table indices for:
 // current color left
 // next color left
 // current color right
@@ -213,9 +212,9 @@
 
 function updateGradient()
 {
-  
+
   if ( $===undefined ) return;
-  
+
 var c0_0 = colors[colorIndices[0]];
 var c0_1 = colors[colorIndices[1]];
 var c1_0 = colors[colorIndices[2]];
@@ -235,19 +234,19 @@
  $('#gradient').css({
    background: "-webkit-gradient(linear, left top, right top, from("+color1+"), to("+color2+"))"}).css({
     background: "-moz-linear-gradient(left, "+color1+" 0%, "+color2+" 100%)"});
-  
+
   step += gradientSpeed;
   if ( step >= 1 )
   {
     step %= 1;
     colorIndices[0] = colorIndices[1];
     colorIndices[2] = colorIndices[3];
-    
+
     //pick two new target color indices
     //do not pick the same as the current one
     colorIndices[1] = ( colorIndices[1] + Math.floor( 1 + Math.random() * (colors.length - 1))) % colors.length;
     colorIndices[3] = ( colorIndices[3] + Math.floor( 1 + Math.random() * (colors.length - 1))) % colors.length;
-    
+
   }
 }
 
@@ -257,7 +256,6 @@
 
 {% endif %}
 
-=======
 {% if page.section-type == "post" %}
 
   <!-- Post Gesture Navigation Start -->
@@ -301,6 +299,5 @@
   <!-- Blog Gesture Navigation Start -->
 
 {% endif %}
->>>>>>> ad4a8f28
 
 <!-- Javascript End -->