--- conflicted
+++ resolved
@@ -11,29 +11,6 @@
     {% include navigation.html %}
 
     {% include header.html %}
-<<<<<<< HEAD
-    
-    {% for page in site.pages %}
-
-      {% if page.section-type == "about" %}
-
-        {% include about.html %}
-
-      {% elsif page.section-type == "latest-post" %}
-
-        {% include latest-post.html %}
-
-      {% elsif page.section-type == "career" %}
-
-        {% include career.html %}
-
-      {% elsif page.section-type == "contact" %}
-
-        {% include contact.html %}
-
-      {% endif %}
-
-=======
 
     {% for p in site.pages_list %}
       {% for page in site.pages %}
@@ -41,7 +18,6 @@
           {% include {{ page.path }} %}
         {% endif %}
       {% endfor %}
->>>>>>> d241d0bb
     {% endfor %}
 
     {% include footer.html %}
